--- conflicted
+++ resolved
@@ -1,17 +1,10 @@
-<<<<<<< HEAD
-English | [Deutsch](./README.de_DE.md) | [简体中文](./README.zh_CN.md)
-=======
 English | [Deutsch](./readme.i18n/README.de_DE.md) | [简体中文](./readme.i18n/README.zh_CN.md)
->>>>>>> cc93b981
 
 # Cat-Printer
 
 🐱🖨 A project that provides support to some Bluetooth "Cat Printer" models, on *many* platforms!
-<<<<<<< HEAD
-=======
 
 [![cat-printer-poster](https://repository-images.githubusercontent.com/403563361/ad018f6e-3a6e-4028-84b2-205f7d35c22b)](https://repository-images.githubusercontent.com/403563361/ad018f6e-3a6e-4028-84b2-205f7d35c22b)
->>>>>>> cc93b981
 
 ## Models
 
@@ -41,19 +34,11 @@
 - Simple!
   - Operate via a Web UI just in browser,
   - or get the Android release!
-<<<<<<< HEAD
-- ~~Feature-rich~~
-  - Currently it's in development. More will be there soon!
-- Friendly!
-  - Language support! You can participate in translation!
-  - Good user interface, adaptive to PC/mobile and light/dark theme!
-=======
 
 - Friendly!
   - Language support! You can participate in translation!
   - Good user interface, adaptive to PC/mobile and light/dark theme!
 
->>>>>>> cc93b981
 - Cross platform!
   - Newer Windows 10 and above
   - GNU/Linux
@@ -131,11 +116,7 @@
 
 ## Development
 
-<<<<<<< HEAD
-You may interested in language support, anyway. See the translation files in directory `www/lang`!
-=======
 You may interested in language support, anyway. See the translation files in directory `www/lang` and `readme.i18n`!
->>>>>>> cc93b981
 Note: you can correct some mistakes in them, if there are any. Also feel free to make it (truly) better!
 
 Also interested in code development? See [development.md](development.md)!
